from . import geom, io, query, sentinel2

<<<<<<< HEAD
__version__ = '0.3.3'
=======
__version__ = '0.3.2'
>>>>>>> dd665a77
<|MERGE_RESOLUTION|>--- conflicted
+++ resolved
@@ -1,7 +1,3 @@
 from . import geom, io, query, sentinel2
 
-<<<<<<< HEAD
-__version__ = '0.3.3'
-=======
-__version__ = '0.3.2'
->>>>>>> dd665a77
+__version__ = '0.3.3'